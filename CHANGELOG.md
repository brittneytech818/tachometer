# Change Log

All notable changes to this project will be documented in this file.

The format is based on [Keep a Changelog](http://keepachangelog.com/) and this
project adheres to [Semantic Versioning](http://semver.org/).

<!-- ## Unreleased -->

## [0.5.2] 2020-09-08

- Add support for `name` property to measurement config
- Include `measurement` object for each benchmark in JSON results output
<<<<<<< HEAD
- Fix errors with auto-installing WebDriver modules using Yarn
  ([#186](https://github.com/Polymer/tachometer/issues/186])).
=======
- Add advanced configuration for cloning a git repo as a dependency swap for
  monorepos and other git layouts where the `package.json` is not at the root.
>>>>>>> 4142b2dd

## [0.5.1] 2020-08-19

- Fix `Package "chromedriver" cannot be installed on demand` and similar errors
  affecting Node versions 10 and below
  ([#182](https://github.com/Polymer/tachometer/issues/182)).

## [0.5.0] 2020-08-06

- Change WebDriver-related packages for Chrome, Firefox and IE to be installed
  on-demand. This saves a lot of time during the intial installation of the
  `tachometer` package. See the README for more details.

## [0.4.21] 2020-07-23

- Add ability to specify multiple measurements from the same page load by
  setting the `measurement` property in the JSON config file to an array. For
  example, you can now use the performance API to define two intervals on the
  same page, and compare them to each other or to other pages.

- Add ability to pull measurements from the browser performance measurement API,
  e.g.:

  ```
  "benchmarks": [
    {
      "measurement": {
        "mode": "performance",
        "entryName": "foo"
      }
    }
  ]
  ```

- Add new syntax for specifying benchmarks:

  ```
  "benchmarks": [
    {
      "measurement": {
        "mode": "callback"
      }
    },
    {
      "measurement": {
        "mode": "expression",
        "expression": "window.tachometerResult"
      }
    }
  ]
  ```

- Fix `main` entry in package.json to point to `lib/cli.js`.

- Added more fields to JSON output file to more closely match table printed to the console

- Fix default benchmark name on Windows to replace all `\\` with `/`. For
  example, previously a benchmark name might have been
  `"src/test\\data\\for-loop.html"`. With this fix, the benchmark name will now be
  `"src/test/data/for-loop.html"`.

## [0.4.20] 2020-07-09

- Added `--csv-file-raw` flag, which outputs a CSV file containing all raw
  measurement results for each benchmark. Columns correspond to benchmarks, rows
  correspond to sample measurements in milliseconds. The first row is a header
  row containing the name of each benchmark.

- Added `samples` property to the JSON file emitted by `--json-file` which
  contains all raw sample measurements in milliseconds.

## [0.4.19] 2020-07-07

- Fix failures to launch recent versions of Firefox and Safari.
- Remove unnecessary dependencies.

## [0.4.18] 2020-04-10

### Fixed

- When using custom package versions, Tachometer will resolve bare modules in the temporary npm install folders, instead of the root folder. This change fixes a bug where different package versions should have resolved to different files but Tachometer always resolved to the version in the root folder, not the temporary npm install folder.

## [0.4.17] 2020-04-03

### Added

- Added `preferences` property to Firefox browser config, which can be used
  to set any option that is usually set from the about:config page.

### Fixed

- Files are no longer cached by the server when using `--manual` mode.
- Running `npm` commands is fixed on Windows
- Improved Windows support in build scripts

## [0.4.16] 2019-12-20

### Changed

- Chromedriver dependency is no longer pinned to a particular major version,
  so fresh installs should be compatible with the latest version of Chrome.

## [0.4.15] 2019-11-20

### Added

- Added `cpuThrottlingRate` option to `browser` JSON config (Chrome only),
  which emulates slow CPUs by the given factor (1 for no throttle, 2 for
  2x slowdown, etc).

### Fixed

- Improved reliability of measurements by opening new tabs with
  `noopener=yes`. This change appears to reduce or eliminate shared code
  caching across benchmarks, removing effects such as the order of
  benchmarks reliably producing different results.

- Fixed bug where the `measurementExpression` setting was not being
  respected when passed via the config file (vs the command line flag).

## [0.4.14] 2019-11-05

### Added

- Added a `measurementExpression` option for overriding the default
  global measurement of `window.tachometerResult` to an arbitrary expression.

## [0.4.13] 2019-09-12

### Added

- It is now possible to control the binary location and arguments to the
  browser by using the following settings in a `browser` section of the JSON
  config file:
  - `binary` (Chrome and Firefox) specifies a custom path to the browser
    binary.
  - `addArguments` (Chrome and Firefox) specifies additional arguments to
    pass to the binary.
  - `removeArguments` (Chrome) specifies arguments to _omit_ that WebDriver
    would usually include by default.

## [0.4.12] 2019-08-21

### Added

- A notification will now be printed if the current version of tachometer is
  outdated.

- Added `--json-file` flag which outputs raw statistical results to a JSON
  file (similar to the `--csv-file` flag). This supersedes the `--save` flag,
  which will be removed in the next major version.

### Fixed

- Fix bug where the `--manual`, `--csv-file`, and other flags were ignored if
  a config file was in use.

## [0.4.11] 2019-08-13

### Fixed

- Fix bug where using `--config` always fails with an error about
  `--resolve-bare-modules`.

- Fix bug where a JavaScript syntax error could result in an empty page being
  served ([#106](https://github.com/Polymer/tachometer/issues/106)).

## [0.4.10] 2019-07-31

### Added

- Added `--csv-file` flag which writes raw NxN results result table to a CSV
  file. ([#88](https://github.com/Polymer/tachometer/issues/88)).

- During auto-sampling, the time remaining before the timeout will be hit is
  now displayed ([#107](https://github.com/Polymer/tachometer/issues/107)).

### Fixed

- `--resolve-bare-modules` (with no value) no longer disables bare module
  resolution ([#99](https://github.com/Polymer/tachometer/issues/99)).

- Fix bug where 404s results in e.g. `Unknown response type undefined for /favicon.ico` errors logged to the console.
  ([#105](https://github.com/Polymer/tachometer/issues/105)).

## [0.4.9] 2019-07-11

- Responses from the local server are now cached in-memory. This greatly
  improves performance when bare module resolution is enabled, because HTML
  and JS is now only parsed once per benchmark, instead of once per sample.

- Do one throw-away warm-up run for each benchmark before starting
  measurement. This should help reduce measurement variation due to any
  cold-start effects that would have previously applied to the first sample.

- Fix bug where timeouts in measuring the `window.tachometerResult` global
  (e.g. when the server is down) could cause a crash with `Reduce of empty array with no initial value`
  ([#86](https://github.com/Polymer/tachometer/issues/86)).

- When using custom package versions, the temporary NPM install directories
  will now be re-used less aggressively across runs of tachometer. If any of
  the specified dependency versions have changed, or if the version of
  tachometer being used has changed, then a fresh NPM install will be
  performed. Additionally, the new `--force-clean-npm-install` flag can be
  used to force a clean NPM install every time.

- Fix bug where the `node_modules` directory could sometimes be mounted at the
  URL `//node_modules`, causing benchmarks to fail to load dependencies.

- Don't show URL query parameters in the result table when an alias was
  specified.

- Fix bug where browser in result table was displayed as `[object Object]`
  instead of its name.

## [0.4.8] 2019-07-08

- Fix bug where `<html>`, `<body>`, and `<head>` tags could be removed from
  HTML files served by the built-in static server (via version bump to
  `koa-node-resolve`).

- Browsers in the JSON config file can now be specified as an object, e.g.
  `browser: { name: 'chrome', headless: true }`. The string format is still
  supported, though more options will be supported by the object form (e.g.
  `windowSize` below).

- Added `--window-size` flag and `browser:{ windowSize: {width, height} }`
  JSON config file property to control browser window size. Browsers will be
  resized to 1024x768 by default.

## [0.4.7] 2019-06-14

- Add support for Internet Explorer in Windows (`--browser=ie`).

## [0.4.6] 2019-06-12

- Add support for Edge in Windows (`--browser=edge`).

- Add support for remote WebDriver with e.g.
  `--browser=chrome@http://<remote-selenium-server>`. See `README` for more
  details.

- Add `--measure=global` mode, where the benchmark assigns an arbitrary
  millisecond result to `window.tachometerResult`, and tachometer will poll
  until it is found.

- Fix bug where no browser other than Chrome could be launched.

- Fix bug where process did not exit on most exceptions.

## [0.4.5] 2019-06-10

- Fix `$schema` property URL automatically added to config files.

## [0.4.4] 2019-06-08

- Remove noisy debug logging for bare module import resolution.

## [0.4.3] 2019-06-08

- Automatically update config files with a `$schema` property, pointing to the
  JSON schema for the file on unpkg. This will provide in-editor contextual
  help for many IDEs (like VS Code) when writing tachometer config files.

- Add `tachometer` bin alias, so that `npx tachometer` can be used (previously
  the binary could only be invoked as `tach`).

## [0.4.2] 2019-06-07

- Add `--config` flag to configure benchmarks through a JSON configuration
  file instead of flags. See `README.md` for format details.

- JavaScript imports with bare module specifiers (e.g. `import {foo} from 'mylib';`) will now be automatically transformed to browser-compatible path
  imports using Node-style module resolution (e.g.`import {foo} from './node_modules/mylib/index.js';`). This feature can be disabled with the
  `--resolve-bare-modules=false` flag or the `resolveBareModules: false` JSON
  config file property.

## [0.4.1] 2019-06-06

- A `label` can now be set in the GitHub check JSON object.

## [0.4.0] 2019-05-08

- Benchmarks are now specified as arbitrary paths to local HTML files or
  directories (containing an `index.html`). Benchmarks are no longer required
  to be laid out in any particular directory structure. E.g. you can now
  invoke as `tach foo.html` or `tach myalias=foo/bar/baz`. There is no longer
  a concept of _implementations_.

- Local benchmark files can now include URL query strings (e.g. `tach foo.html?a=b`) which will be included as-is in the launched URL.

- Variants no longer exist. Use URL query strings instead (see above).

- Custom package versions are now installed to the system's temp dir, instead
  of into the project directory.

- `--manual` mode no longer shows benchmark names and other metadata (but it
  should only be used for testing the web server anyway since it has no
  statistical significance).

- Add `--version` flag.

## [0.3.0] 2019-05-03

- Full URLs are now supported (e.g. `tach http://example.com`). Only
  first-contentful-paint measurement is supported in this case.

- Benchmarks are now specified as bare arguments (e.g. `tach foo`) instead of
  with the `--name` flag.

- Fix race condition where benchmarks that returned results quickly might not
  be registered.

## [0.2.1] 2019-04-26

- Added support for measuring First Contentful Paint (FCP), enabled by setting
  the `--measure=fcp` flag.

## [0.2.0] 2019-04-25

- Result differences are now reported as an NxN matrix, so that every result
  can be compared to any other result. The `--baseline` flag has been removed,
  since it is no longer necessary.

- GitHub Check report is now formatted as HTML instead of ASCII.

- Remove standard deviation column, as it is rarely useful to interpret
  directly.

## [0.1.0] 2019-04-17

- Initial release.<|MERGE_RESOLUTION|>--- conflicted
+++ resolved
@@ -9,15 +9,12 @@
 
 ## [0.5.2] 2020-09-08
 
+- Add advanced configuration for cloning a git repo as a dependency swap for
+  monorepos and other git layouts where the `package.json` is not at the root.
 - Add support for `name` property to measurement config
 - Include `measurement` object for each benchmark in JSON results output
-<<<<<<< HEAD
 - Fix errors with auto-installing WebDriver modules using Yarn
   ([#186](https://github.com/Polymer/tachometer/issues/186])).
-=======
-- Add advanced configuration for cloning a git repo as a dependency swap for
-  monorepos and other git layouts where the `package.json` is not at the root.
->>>>>>> 4142b2dd
 
 ## [0.5.1] 2020-08-19
 
