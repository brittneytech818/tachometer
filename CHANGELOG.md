# Change Log

All notable changes to this project will be documented in this file.

The format is based on [Keep a Changelog](http://keepachangelog.com/) and this
project adheres to [Semantic Versioning](http://semver.org/).

## Unreleased

<<<<<<< HEAD
- Fix `main` entry in package.json to point to `lib/cli.js`.
=======

- Added more fields to JSON output file to more closely match table printed to the console

- Fix default benchmark name on Windows to replace all `\\` with `/`. For
  example, previously a benchmark name might have been
  `"src/test\\data\\for-loop.html"`. With this fix, the benchmark name will now be
  `"src/test/data/for-loop.html"`.
>>>>>>> ee4bd159

## [0.4.20] 2020-07-09

- Added `--csv-file-raw` flag, which outputs a CSV file containing all raw
  measurement results for each benchmark. Columns correspond to benchmarks, rows
  correspond to sample measurements in milliseconds. The first row is a header
  row containing the name of each benchmark.

- Added `samples` property to the JSON file emitted by `--json-file` which
  contains all raw sample measurements in milliseconds.

## [0.4.19] 2020-07-07

- Fix failures to launch recent versions of Firefox and Safari.
- Remove unnecessary dependencies.

## [0.4.18] 2020-04-10

### Fixed

- When using custom package versions, Tachometer will resolve bare modules in the temporary npm install folders, instead of the root folder. This change fixes a bug where different package versions should have resolved to different files but Tachometer always resolved to the version in the root folder, not the temporary npm install folder.

## [0.4.17] 2020-04-03

### Added

- Added `preferences` property to Firefox browser config, which can be used
  to set any option that is usually set from the about:config page.

### Fixed

- Files are no longer cached by the server when using `--manual` mode.
- Running `npm` commands is fixed on Windows
- Improved Windows support in build scripts

## [0.4.16] 2019-12-20

### Changed

- Chromedriver dependency is no longer pinned to a particular major version,
  so fresh installs should be compatible with the latest version of Chrome.

## [0.4.15] 2019-11-20

### Added

- Added `cpuThrottlingRate` option to `browser` JSON config (Chrome only),
  which emulates slow CPUs by the given factor (1 for no throttle, 2 for
  2x slowdown, etc).

### Fixed

- Improved reliability of measurements by opening new tabs with
  `noopener=yes`. This change appears to reduce or eliminate shared code
  caching across benchmarks, removing effects such as the order of
  benchmarks reliably producing different results.

- Fixed bug where the `measurementExpression` setting was not being
  respected when passed via the config file (vs the command line flag).

## [0.4.14] 2019-11-05

### Added

- Added a `measurementExpression` option for overriding the default
  global measurement of `window.tachometerResult` to an arbitrary expression.

## [0.4.13] 2019-09-12

### Added

- It is now possible to control the binary location and arguments to the
  browser by using the following settings in a `browser` section of the JSON
  config file:
  - `binary` (Chrome and Firefox) specifies a custom path to the browser
    binary.
  - `addArguments` (Chrome and Firefox) specifies additional arguments to
    pass to the binary.
  - `removeArguments` (Chrome) specifies arguments to _omit_ that WebDriver
    would usually include by default.

## [0.4.12] 2019-08-21

### Added

- A notification will now be printed if the current version of tachometer is
  outdated.

- Added `--json-file` flag which outputs raw statistical results to a JSON
  file (similar to the `--csv-file` flag). This supersedes the `--save` flag,
  which will be removed in the next major version.

### Fixed

- Fix bug where the `--manual`, `--csv-file`, and other flags were ignored if
  a config file was in use.

## [0.4.11] 2019-08-13

### Fixed

- Fix bug where using `--config` always fails with an error about
  `--resolve-bare-modules`.

- Fix bug where a JavaScript syntax error could result in an empty page being
  served ([#106](https://github.com/Polymer/tachometer/issues/106)).

## [0.4.10] 2019-07-31

### Added

- Added `--csv-file` flag which writes raw NxN results result table to a CSV
  file. ([#88](https://github.com/Polymer/tachometer/issues/88)).

- During auto-sampling, the time remaining before the timeout will be hit is
  now displayed ([#107](https://github.com/Polymer/tachometer/issues/107)).

### Fixed

- `--resolve-bare-modules` (with no value) no longer disables bare module
  resolution ([#99](https://github.com/Polymer/tachometer/issues/99)).

- Fix bug where 404s results in e.g. `Unknown response type undefined for /favicon.ico` errors logged to the console.
  ([#105](https://github.com/Polymer/tachometer/issues/105)).

## [0.4.9] 2019-07-11

- Responses from the local server are now cached in-memory. This greatly
  improves performance when bare module resolution is enabled, because HTML
  and JS is now only parsed once per benchmark, instead of once per sample.

- Do one throw-away warm-up run for each benchmark before starting
  measurement. This should help reduce measurement variation due to any
  cold-start effects that would have previously applied to the first sample.

- Fix bug where timeouts in measuring the `window.tachometerResult` global
  (e.g. when the server is down) could cause a crash with `Reduce of empty array with no initial value`
  ([#86](https://github.com/Polymer/tachometer/issues/86)).

- When using custom package versions, the temporary NPM install directories
  will now be re-used less aggressively across runs of tachometer. If any of
  the specified dependency versions have changed, or if the version of
  tachometer being used has changed, then a fresh NPM install will be
  performed. Additionally, the new `--force-clean-npm-install` flag can be
  used to force a clean NPM install every time.

- Fix bug where the `node_modules` directory could sometimes be mounted at the
  URL `//node_modules`, causing benchmarks to fail to load dependencies.

- Don't show URL query parameters in the result table when an alias was
  specified.

- Fix bug where browser in result table was displayed as `[object Object]`
  instead of its name.

## [0.4.8] 2019-07-08

- Fix bug where `<html>`, `<body>`, and `<head>` tags could be removed from
  HTML files served by the built-in static server (via version bump to
  `koa-node-resolve`).

- Browsers in the JSON config file can now be specified as an object, e.g.
  `browser: { name: 'chrome', headless: true }`. The string format is still
  supported, though more options will be supported by the object form (e.g.
  `windowSize` below).

- Added `--window-size` flag and `browser:{ windowSize: {width, height} }`
  JSON config file property to control browser window size. Browsers will be
  resized to 1024x768 by default.

## [0.4.7] 2019-06-14

- Add support for Internet Explorer in Windows (`--browser=ie`).

## [0.4.6] 2019-06-12

- Add support for Edge in Windows (`--browser=edge`).

- Add support for remote WebDriver with e.g.
  `--browser=chrome@http://<remote-selenium-server>`. See `README` for more
  details.

- Add `--measure=global` mode, where the benchmark assigns an arbitrary
  millisecond result to `window.tachometerResult`, and tachometer will poll
  until it is found.

- Fix bug where no browser other than Chrome could be launched.

- Fix bug where process did not exit on most exceptions.

## [0.4.5] 2019-06-10

- Fix `$schema` property URL automatically added to config files.

## [0.4.4] 2019-06-08

- Remove noisy debug logging for bare module import resolution.

## [0.4.3] 2019-06-08

- Automatically update config files with a `$schema` property, pointing to the
  JSON schema for the file on unpkg. This will provide in-editor contextual
  help for many IDEs (like VS Code) when writing tachometer config files.

- Add `tachometer` bin alias, so that `npx tachometer` can be used (previously
  the binary could only be invoked as `tach`).

## [0.4.2] 2019-06-07

- Add `--config` flag to configure benchmarks through a JSON configuration
  file instead of flags. See `README.md` for format details.

- JavaScript imports with bare module specifiers (e.g. `import {foo} from 'mylib';`) will now be automatically transformed to browser-compatible path
  imports using Node-style module resolution (e.g.`import {foo} from './node_modules/mylib/index.js';`). This feature can be disabled with the
  `--resolve-bare-modules=false` flag or the `resolveBareModules: false` JSON
  config file property.

## [0.4.1] 2019-06-06

- A `label` can now be set in the GitHub check JSON object.

## [0.4.0] 2019-05-08

- Benchmarks are now specified as arbitrary paths to local HTML files or
  directories (containing an `index.html`). Benchmarks are no longer required
  to be laid out in any particular directory structure. E.g. you can now
  invoke as `tach foo.html` or `tach myalias=foo/bar/baz`. There is no longer
  a concept of _implementations_.

- Local benchmark files can now include URL query strings (e.g. `tach foo.html?a=b`) which will be included as-is in the launched URL.

- Variants no longer exist. Use URL query strings instead (see above).

- Custom package versions are now installed to the system's temp dir, instead
  of into the project directory.

- `--manual` mode no longer shows benchmark names and other metadata (but it
  should only be used for testing the web server anyway since it has no
  statistical significance).

- Add `--version` flag.

## [0.3.0] 2019-05-03

- Full URLs are now supported (e.g. `tach http://example.com`). Only
  first-contentful-paint measurement is supported in this case.

- Benchmarks are now specified as bare arguments (e.g. `tach foo`) instead of
  with the `--name` flag.

- Fix race condition where benchmarks that returned results quickly might not
  be registered.

## [0.2.1] 2019-04-26

- Added support for measuring First Contentful Paint (FCP), enabled by setting
  the `--measure=fcp` flag.

## [0.2.0] 2019-04-25

- Result differences are now reported as an NxN matrix, so that every result
  can be compared to any other result. The `--baseline` flag has been removed,
  since it is no longer necessary.

- GitHub Check report is now formatted as HTML instead of ASCII.

- Remove standard deviation column, as it is rarely useful to interpret
  directly.

## [0.1.0] 2019-04-17

- Initial release.<|MERGE_RESOLUTION|>--- conflicted
+++ resolved
@@ -7,9 +7,7 @@
 
 ## Unreleased
 
-<<<<<<< HEAD
 - Fix `main` entry in package.json to point to `lib/cli.js`.
-=======
 
 - Added more fields to JSON output file to more closely match table printed to the console
 
@@ -17,7 +15,6 @@
   example, previously a benchmark name might have been
   `"src/test\\data\\for-loop.html"`. With this fix, the benchmark name will now be
   `"src/test/data/for-loop.html"`.
->>>>>>> ee4bd159
 
 ## [0.4.20] 2020-07-09
 
