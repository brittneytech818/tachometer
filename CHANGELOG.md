--- conflicted
+++ resolved
@@ -7,19 +7,13 @@
 
 ## Unreleased
 
-<!-- ### Changed -->
-<<<<<<< HEAD
-
 ### Added
 
 -   Added `--csv-file` flag which writes raw NxN results result table to a CSV
     file. ([#88](https://github.com/Polymer/tachometer/issues/88)).
-=======
-### Added
 
 -   During auto-sampling, the time remaining before the timeout will be hit is
     now displayed ([#107](https://github.com/Polymer/tachometer/issues/107)).
->>>>>>> 1f88d58e
 
 ### Fixed
 
