{
  "name": "tachometer",
  "version": "0.5.6",
  "description": "Web benchmark runner",
  "main": "lib/cli.js",
  "directories": {
    "lib": "lib"
  },
  "bin": {
    "tach": "bin/tach.js",
    "tachometer": "bin/tach.js"
  },
  "scripts": {
    "prepare": "if [ -f './tsconfig.json' ]; then npm run build; fi;",
    "build": "rimraf lib/ client/lib/ && mkdir lib && npm run generate-json-schema && tsc && tsc -p client/ && npm run lint",
    "generate-json-schema": "typescript-json-schema tsconfig.json ConfigFile --include src/configfile.ts --required --noExtraProps > config.schema.json",
    "lint": "tslint --project . --format stylish",
    "format": "clang-format --style=file -i \"--glob=./{client,}/src/**/*.ts\"",
    "test": "npm run build && mocha 'lib/test/**/*.js'"
  },
  "repository": {
    "type": "git",
    "url": "git+https://github.com/Polymer/tachometer.git"
  },
  "author": "The Polymer Project Authors",
  "license": "BSD-3-Clause",
  "bugs": {
    "url": "https://github.com/Polymer/tachometer/issues"
  },
  "homepage": "https://github.com/Polymer/tachometer#readme",
  "installsOnDemand": [
    "iedriver",
    "geckodriver",
    "chromedriver"
  ],
  "dependencies": {
    "@types/command-line-usage": "^5.0.1",
    "@types/selenium-webdriver": "^4.0.9",
    "@types/table": "^6.0.0",
    "ansi-escape-sequences": "^5.0.0",
    "command-line-args": "^5.0.2",
    "command-line-usage": "^6.1.0",
    "csv-stringify": "^5.3.0",
    "fs-extra": "^9.0.1",
    "get-stream": "^6.0.0",
    "got": "^11.5.0",
    "jsonschema": "~1.2.11",
    "jsonwebtoken": "^8.5.1",
    "jstat": "^1.9.2",
    "koa": "^2.11.0",
    "koa-bodyparser": "^4.2.1",
    "koa-mount": "^4.0.0",
    "koa-node-resolve": "^1.0.0-pre.8",
    "koa-send": "^5.0.0",
    "koa-static": "^5.0.0",
    "pkg-install": "^1.0.0",
    "pkg-up": "^3.1.0",
    "progress": "^2.0.3",
    "sanitize-filename": "^1.6.3",
    "selenium-webdriver": "^4.0.0-alpha.8",
    "semver": "^7.1.1",
    "source-map-support": "^0.5.16",
    "strip-ansi": "^6.0.0",
<<<<<<< HEAD
    "systeminformation": "^4.32.0",
    "table": "^6.0.3",
=======
    "systeminformation": "^4.14.17",
    "table": "^6.0.7",
>>>>>>> ddd6a7f4
    "ua-parser-js": "^0.7.19"
  },
  "devDependencies": {
    "@types/ansi-escape-sequences": "^4.0.0",
    "@types/babel__generator": "^7.6.1",
    "@types/chai": "^4.2.4",
    "@types/chai-as-promised": "^7.1.2",
    "@types/command-line-args": "^5.0.0",
    "@types/csv-stringify": "^3.1.0",
    "@types/fs-extra": "^9.0.1",
    "@types/get-stream": "^3.0.2",
    "@types/got": "^9.6.8",
    "@types/jsonwebtoken": "^8.3.5",
    "@types/koa": "^2.0.51",
    "@types/koa-bodyparser": "^4.2.1",
    "@types/koa-mount": "^4.0.0",
    "@types/koa-send": "^4.1.2",
    "@types/koa-static": "^4.0.0",
    "@types/mocha": "^8.0.3",
    "@types/node-fetch": "^2.5.3",
    "@types/progress": "^2.0.3",
    "@types/rimraf": "^3.0.0",
    "@types/semver": "^7.3.1",
    "@types/systeminformation": "^3.54.1",
    "@types/ua-parser-js": "^0.7.32",
    "chai": "^4.2.0",
    "chai-as-promised": "^7.1.1",
    "clang-format": "^1.3.0",
    "mocha": "^8.0.1",
    "node-fetch": "^2.6.0",
    "rimraf": "^3.0.2",
    "tslint": "^6.1.2",
    "typescript": "^4.0.2",
    "typescript-json-schema": "^0.43.0"
  }
}<|MERGE_RESOLUTION|>--- conflicted
+++ resolved
@@ -61,13 +61,8 @@
     "semver": "^7.1.1",
     "source-map-support": "^0.5.16",
     "strip-ansi": "^6.0.0",
-<<<<<<< HEAD
     "systeminformation": "^4.32.0",
-    "table": "^6.0.3",
-=======
-    "systeminformation": "^4.14.17",
     "table": "^6.0.7",
->>>>>>> ddd6a7f4
     "ua-parser-js": "^0.7.19"
   },
   "devDependencies": {
