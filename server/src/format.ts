--- conflicted
+++ resolved
@@ -229,14 +229,8 @@
       return ansi.format(`[gray]{N/A        }`);
     }
     return formatConfidenceInterval(
-<<<<<<< HEAD
-               r.slowdown.absolute,
-               (n: number) => colorizeSign(n, (n) => n.toFixed(3))) +
-        ' ms';
-=======
-        r.slowdown.ci,
+        r.slowdown.absolute,
         (n: number) => colorizeSign(n, (n) => n.toFixed(3)) + 'ms');
->>>>>>> 579dffa7
   },
 };
 
